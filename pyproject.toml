[tool.pytest.ini_options]
addopts = "--strict-markers --cov aiostream"

[tool.pyright]
ignore = ["aiostream/test_utils.py"]

<<<<<<< HEAD
[tool.black]
line-length = 80
target_version = ["py38", "py39", "py310", "py311", "py312"]
=======
[tool.mypy]
strict = true
packages = ["aiostream", "examples"]
>>>>>>> 408b348d
<|MERGE_RESOLUTION|>--- conflicted
+++ resolved
@@ -4,12 +4,10 @@
 [tool.pyright]
 ignore = ["aiostream/test_utils.py"]
 
-<<<<<<< HEAD
 [tool.black]
 line-length = 80
 target_version = ["py38", "py39", "py310", "py311", "py312"]
-=======
+
 [tool.mypy]
 strict = true
-packages = ["aiostream", "examples"]
->>>>>>> 408b348d
+packages = ["aiostream", "examples"]