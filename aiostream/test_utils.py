--- conflicted
+++ resolved
@@ -157,25 +157,8 @@
     def _process_events(self, event_list) -> None:
         return
 
-<<<<<<< HEAD
-        def _run_once(self):
-            super()._run_once()
-            # Update internals
-            self.busy_count += 1
-            self._timers = sorted(
-                when for when in self._timers if when > loop.time()
-            )
-            # Time advance
-            if self.time_to_go:
-                when = self._timers.pop(0)
-                step = when - loop.time()
-                self.steps.append(step)
-                self.advance_time(step)
-                self.busy_count = 0
-=======
     def _write_to_self(self) -> None:
         return
->>>>>>> 4a2eff6e
 
     # Time management
 
