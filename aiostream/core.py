--- conflicted
+++ resolved
@@ -345,20 +345,6 @@
             "since the decorated function becomes an operator class"
         )
 
-<<<<<<< HEAD
-    # Look for "more_sources"
-    for i, p in enumerate(parameters):
-        if (
-            p.name == "more_sources"
-            and p.kind == inspect.Parameter.VAR_POSITIONAL
-        ):
-            more_sources_index = i
-            break
-    else:
-        more_sources_index = None
-
-=======
->>>>>>> 4a2eff6e
     # Injected parameters
     self_parameter = inspect.Parameter(
         "self", inspect.Parameter.POSITIONAL_OR_KEYWORD
