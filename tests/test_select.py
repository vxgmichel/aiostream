--- conflicted
+++ resolved
@@ -157,19 +157,9 @@
 
 
 @pytest.mark.asyncio
-<<<<<<< HEAD
-async def test_until(assert_run, event_loop):
-    with event_loop.assert_cleanup():
-        xs = (
-            stream.range(1, 10)
-            | add_resource.pipe(1)
-            | pipe.until(lambda x: x == 3)
-        )
-=======
 async def test_until(assert_run, assert_cleanup):
     with assert_cleanup():
         xs = stream.range(1, 10) | add_resource.pipe(1) | pipe.until(lambda x: x == 3)
->>>>>>> 4a2eff6e
         await assert_run(xs, [1, 2, 3])
 
     async def afunc(x):
@@ -183,22 +173,12 @@
 
 
 @pytest.mark.asyncio
-<<<<<<< HEAD
-async def test_takewhile(assert_run, event_loop):
-    with event_loop.assert_cleanup():
-        xs = (
-            stream.range(1, 10)
-            | add_resource.pipe(1)
-            | pipe.takewhile(lambda x: x < 4)
-        )
-=======
 async def test_takewhile(assert_run, assert_cleanup):
     def less_than_4(x: int) -> bool:
         return x < 4
 
     with assert_cleanup():
         xs = stream.range(1, 10) | add_resource.pipe(1) | pipe.takewhile(less_than_4)
->>>>>>> 4a2eff6e
         await assert_run(xs, [1, 2, 3])
 
     async def afunc(x):
@@ -212,22 +192,12 @@
 
 
 @pytest.mark.asyncio
-<<<<<<< HEAD
-async def test_dropwhile(assert_run, event_loop):
-    with event_loop.assert_cleanup():
-        xs = (
-            stream.range(1, 10)
-            | add_resource.pipe(1)
-            | pipe.dropwhile(lambda x: x < 7)
-        )
-=======
 async def test_dropwhile(assert_run, assert_cleanup):
     def less_than_7(x: int) -> bool:
         return x < 7
 
     with assert_cleanup():
         xs = stream.range(1, 10) | add_resource.pipe(1) | pipe.dropwhile(less_than_7)
->>>>>>> 4a2eff6e
         await assert_run(xs, [7, 8, 9])
 
     async def afunc(x):
