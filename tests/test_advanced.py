--- conflicted
+++ resolved
@@ -48,17 +48,7 @@
     # processing of the exception is required
     with assert_cleanup() as loop:
         xs = stream.iterate([True, False])
-<<<<<<< HEAD
-        ys = xs | pipe.concatmap(
-            lambda x: (
-                stream.range(0, 3, interval=1)
-                if x
-                else stream.throw(ZeroDivisionError)
-            )
-        )
-=======
         ys = xs | pipe.concatmap(target3)
->>>>>>> 4a2eff6e
         zs = ys | pipe.take(3)
         await assert_run(zs, [0, 1, 2])
         assert loop.steps == [1, 1]
